// ***********************************************************************
// Copyright (c) 2012 Charlie Poole
//
// Permission is hereby granted, free of charge, to any person obtaining
// a copy of this software and associated documentation files (the
// "Software"), to deal in the Software without restriction, including
// without limitation the rights to use, copy, modify, merge, publish,
// distribute, sublicense, and/or sell copies of the Software, and to
// permit persons to whom the Software is furnished to do so, subject to
// the following conditions:
//
// The above copyright notice and this permission notice shall be
// included in all copies or substantial portions of the Software.
//
// THE SOFTWARE IS PROVIDED "AS IS", WITHOUT WARRANTY OF ANY KIND,
// EXPRESS OR IMPLIED, INCLUDING BUT NOT LIMITED TO THE WARRANTIES OF
// MERCHANTABILITY, FITNESS FOR A PARTICULAR PURPOSE AND
// NONINFRINGEMENT. IN NO EVENT SHALL THE AUTHORS OR COPYRIGHT HOLDERS BE
// LIABLE FOR ANY CLAIM, DAMAGES OR OTHER LIABILITY, WHETHER IN AN ACTION
// OF CONTRACT, TORT OR OTHERWISE, ARISING FROM, OUT OF OR IN CONNECTION
// WITH THE SOFTWARE OR THE USE OR OTHER DEALINGS IN THE SOFTWARE.
// ***********************************************************************

using System;
using System.Collections.Generic;

namespace NUnit.Framework.Constraints
{
    /// <summary>
    /// Summary description for MsgUtilTests.
    /// </summary>
    [TestFixture]
    public static class MsgUtilTests
    {
        #region FormatValue
        class CustomFormattableType { }

        [Test]
        public static void FormatValue_ContextualCustomFormatterInvoked_FactoryArg()
        {
            TestContext.AddFormatter(next => val => (val is CustomFormattableType) ? "custom_formatted" : next(val));

            Assert.That(MsgUtils.FormatValue(new CustomFormattableType()), Is.EqualTo("custom_formatted"));
        }

        [Test]
        public static void FormatValue_ContextualCustomFormatterNotInvokedForNull()
        {
            // If this factory is actually called with null, it will throw
            TestContext.AddFormatter(next => val => (val.GetType() == typeof(CustomFormattableType)) ? val.ToString() : next(val));

            Assert.That(MsgUtils.FormatValue(null), Is.EqualTo("null"));
        }

        [Test]
        public static void FormatValue_ContextualCustomFormatterInvoked_FormatterArg()
        {
            TestContext.AddFormatter<CustomFormattableType>(val => "custom_formatted_using_type");

            Assert.That(MsgUtils.FormatValue(new CustomFormattableType()), Is.EqualTo("custom_formatted_using_type"));
        }

        [Test]
        public static void FormatValue_IntegerIsWrittenAsIs()
        {
            Assert.That(MsgUtils.FormatValue(42), Is.EqualTo("42"));
        }

        [Test]
        public static void FormatValue_StringIsWrittenWithQuotes()
        {
            Assert.That(MsgUtils.FormatValue("Hello"), Is.EqualTo("\"Hello\""));
        }

        // This test currently fails because control character replacement is
        // done at a higher level...
        // TODO: See if we should do it at a lower level
        //            [Test]
        //            public static void ControlCharactersInStringsAreEscaped()
        //            {
        //                WriteValue("Best Wishes,\r\n\tCharlie\r\n");
        //                Assert.That(writer.ToString(), Is.Is.EqualTo("\"Best Wishes,\\r\\n\\tCharlie\\r\\n\""));
        //            }

        [Test]
        public static void FormatValue_FloatIsWrittenWithTrailingF()
        {
            Assert.That(MsgUtils.FormatValue(0.5f), Is.EqualTo("0.5f"));
        }

        [Test]
        public static void FormatValue_FloatIsWrittenToNineDigits()
        {
            string s = MsgUtils.FormatValue(0.33333333333333f);
            int digits = s.Length - 3;   // 0.dddddddddf
            Assert.That(digits, Is.EqualTo(9));
        }

        [Test]
        public static void FormatValue_DoubleIsWrittenWithTrailingD()
        {
            Assert.That(MsgUtils.FormatValue(0.5d), Is.EqualTo("0.5d"));
        }

        [Test]
        public static void FormatValue_DoubleIsWrittenToSeventeenDigits()
        {
            string s = MsgUtils.FormatValue(0.33333333333333333333333333333333333333333333d);
            Assert.That(s.Length, Is.EqualTo(20)); // add 3 for leading 0, decimal and trailing d
        }

        [Test]
        public static void FormatValue_DecimalIsWrittenWithTrailingM()
        {
            Assert.That(MsgUtils.FormatValue(0.5m), Is.EqualTo("0.5m"));
        }

        [Test]
        public static void FormatValue_DecimalIsWrittenToTwentyNineDigits()
        {
            Assert.That(MsgUtils.FormatValue(12345678901234567890123456789m), Is.EqualTo("12345678901234567890123456789m"));
        }

        [Test]
        public static void FormatValue_DateTimeTest()
        {
            Assert.That(MsgUtils.FormatValue(new DateTime(2007, 7, 4, 9, 15, 30, 123)), Is.EqualTo("2007-07-04 09:15:30.123"));
        }

        [Test]
        public static void FormatValue_DateTimeOffsetTest()
        {
            Assert.That(MsgUtils.FormatValue(new DateTimeOffset(2007, 7, 4, 9, 15, 30, 123, TimeSpan.FromHours(8))), Is.EqualTo("2007-07-04 09:15:30.123+08:00"));
        }

<<<<<<< HEAD
        [TestCase('a', "'a'")]
        [TestCase('h', "'h'")]
        [TestCase('z', "'z'")]
        public static void FormatValue_CharTest(char c, string expected)
        {
            Assert.That(MsgUtils.FormatValue(c), Is.EqualTo(expected));
=======
        [TestCase(null, null, "[null, null]")]
        [TestCase(null, "Second", "[null, \"Second\"]")]
        [TestCase("First", null, "[\"First\", null]")]
        [TestCase("First", "Second", "[\"First\", \"Second\"]")]
        [TestCase(123, 'h', "[123, 'h']")]
        public static void FormatValue_KeyValuePairTest(object key, object value, string expectedResult)
        {
            string s = MsgUtils.FormatValue(new KeyValuePair<object, object>(key, value));
            Assert.That(s, Is.EqualTo(expectedResult));
>>>>>>> f9b299c3
        }

        #endregion

        #region EscapeControlChars

        [TestCase("\n", "\\n")]
        [TestCase("\n\n", "\\n\\n")]
        [TestCase("\n\n\n", "\\n\\n\\n")]
        [TestCase("\r", "\\r")]
        [TestCase("\r\r", "\\r\\r")]
        [TestCase("\r\r\r", "\\r\\r\\r")]
        [TestCase("\r\n", "\\r\\n")]
        [TestCase("\n\r", "\\n\\r")]
        [TestCase("This is a\rtest message", "This is a\\rtest message")]
        [TestCase("", "")]
        [TestCase(null, null)]
        [TestCase("\t", "\\t")]
        [TestCase("\t\n", "\\t\\n")]
        [TestCase("\\r\\n", "\\\\r\\\\n")]
        // TODO: Figure out why this fails in Mono
        //[TestCase("\0", "\\0")]
        [TestCase("\a", "\\a")]
        [TestCase("\b", "\\b")]
        [TestCase("\f", "\\f")]
        [TestCase("\v", "\\v")]
        [TestCase("\x0085", "\\x0085", Description = "Next line character")]
        [TestCase("\x2028", "\\x2028", Description = "Line separator character")]
        [TestCase("\x2029", "\\x2029", Description = "Paragraph separator character")]
        public static void EscapeControlCharsTest(string input, string expected)
        {
            Assert.That( MsgUtils.EscapeControlChars(input), Is.EqualTo(expected) );
        }

        [Test]
        public static void EscapeNullCharInString()
        {
            Assert.That(MsgUtils.EscapeControlChars("\0"), Is.EqualTo("\\0"));
        }

        #endregion
        #region EscapeNullChars
        [TestCase("\n", "\n")]
        [TestCase("\r", "\r")]
        [TestCase("\r\n\r", "\r\n\r")]
        [TestCase("\f", "\f")]
        [TestCase("\b", "\b")]
        public static void DoNotEscapeNonNullControlChars(string input, string expected)
        {
            Assert.That(MsgUtils.EscapeNullCharacters(input), Is.EqualTo(expected));
        }

        [Test]
        public static void EscapesNullControlChars()
        {
            Assert.That(MsgUtils.EscapeNullCharacters("\0"), Is.EqualTo("\\0"));
        }

        #endregion
        #region ClipString

        private const string s52 = "abcdefghijklmnopqrstuvwxyzABCDEFGHIJKLMNOPQRSTUVWXYZ";

        [TestCase(s52, 52, 0, s52, TestName="NoClippingNeeded")]
        [TestCase(s52, 29, 0, "abcdefghijklmnopqrstuvwxyz...", TestName="ClipAtEnd")]
        [TestCase(s52, 29, 26, "...ABCDEFGHIJKLMNOPQRSTUVWXYZ", TestName="ClipAtStart")]
        [TestCase(s52, 28, 26, "...ABCDEFGHIJKLMNOPQRSTUV...", TestName="ClipAtStartAndEnd")]
        public static void TestClipString(string input, int max, int start, string result)
        {
            System.Console.WriteLine("input=  \"{0}\"", input);
            System.Console.WriteLine("result= \"{0}\"", result);
            Assert.That(MsgUtils.ClipString(input, max, start), Is.EqualTo(result));
        }

#endregion

#region ClipExpectedAndActual

        [Test]
        public static void ClipExpectedAndActual_StringsFitInLine()
        {
            string eClip = s52;
            string aClip = "abcde";
            MsgUtils.ClipExpectedAndActual(ref eClip, ref aClip, 52, 5);
            Assert.That(eClip, Is.EqualTo(s52));
            Assert.That(aClip, Is.EqualTo("abcde"));

            eClip = s52;
            aClip = "abcdefghijklmno?qrstuvwxyz";
            MsgUtils.ClipExpectedAndActual(ref eClip, ref aClip, 52, 15);
            Assert.That(eClip, Is.EqualTo(s52));
            Assert.That(aClip, Is.EqualTo("abcdefghijklmno?qrstuvwxyz"));
        }

        [Test]
        public static void ClipExpectedAndActual_StringTailsFitInLine()
        {
            string s1 = s52;
            string s2 = s52.Replace('Z', '?');
            MsgUtils.ClipExpectedAndActual(ref s1, ref s2, 29, 51);
            Assert.That(s1, Is.EqualTo("...ABCDEFGHIJKLMNOPQRSTUVWXYZ"));
        }

        [Test]
        public static void ClipExpectedAndActual_StringsDoNotFitInLine()
        {
            string s1 = s52;
            string s2 = "abcdefghij";
            MsgUtils.ClipExpectedAndActual(ref s1, ref s2, 29, 10);
            Assert.That(s1, Is.EqualTo("abcdefghijklmnopqrstuvwxyz..."));
            Assert.That(s2, Is.EqualTo("abcdefghij"));

            s1 = s52;
            s2 = "abcdefghijklmno?qrstuvwxyz";
            MsgUtils.ClipExpectedAndActual(ref s1, ref s2, 25, 15);
            Assert.That(s1, Is.EqualTo("...efghijklmnopqrstuvw..."));
            Assert.That(s2, Is.EqualTo("...efghijklmno?qrstuvwxyz"));
        }

#endregion
    }
}<|MERGE_RESOLUTION|>--- conflicted
+++ resolved
@@ -133,14 +133,14 @@
             Assert.That(MsgUtils.FormatValue(new DateTimeOffset(2007, 7, 4, 9, 15, 30, 123, TimeSpan.FromHours(8))), Is.EqualTo("2007-07-04 09:15:30.123+08:00"));
         }
 
-<<<<<<< HEAD
         [TestCase('a', "'a'")]
         [TestCase('h', "'h'")]
         [TestCase('z', "'z'")]
         public static void FormatValue_CharTest(char c, string expected)
         {
             Assert.That(MsgUtils.FormatValue(c), Is.EqualTo(expected));
-=======
+        }
+
         [TestCase(null, null, "[null, null]")]
         [TestCase(null, "Second", "[null, \"Second\"]")]
         [TestCase("First", null, "[\"First\", null]")]
@@ -150,7 +150,6 @@
         {
             string s = MsgUtils.FormatValue(new KeyValuePair<object, object>(key, value));
             Assert.That(s, Is.EqualTo(expectedResult));
->>>>>>> f9b299c3
         }
 
         #endregion
