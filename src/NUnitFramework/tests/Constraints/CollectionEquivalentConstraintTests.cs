﻿// ***********************************************************************
// Copyright (c) 2007 Charlie Poole, Rob Prouse
//
// Permission is hereby granted, free of charge, to any person obtaining
// a copy of this software and associated documentation files (the
// "Software"), to deal in the Software without restriction, including
// without limitation the rights to use, copy, modify, merge, publish,
// distribute, sublicense, and/or sell copies of the Software, and to
// permit persons to whom the Software is furnished to do so, subject to
// the following conditions:
//
// The above copyright notice and this permission notice shall be
// included in all copies or substantial portions of the Software.
//
// THE SOFTWARE IS PROVIDED "AS IS", WITHOUT WARRANTY OF ANY KIND,
// EXPRESS OR IMPLIED, INCLUDING BUT NOT LIMITED TO THE WARRANTIES OF
// MERCHANTABILITY, FITNESS FOR A PARTICULAR PURPOSE AND
// NONINFRINGEMENT. IN NO EVENT SHALL THE AUTHORS OR COPYRIGHT HOLDERS BE
// LIABLE FOR ANY CLAIM, DAMAGES OR OTHER LIABILITY, WHETHER IN AN ACTION
// OF CONTRACT, TORT OR OTHERWISE, ARISING FROM, OUT OF OR IN CONNECTION
// WITH THE SOFTWARE OR THE USE OR OTHER DEALINGS IN THE SOFTWARE.
// ***********************************************************************

using System;
using System.Collections;
using System.Collections.Generic;
using NUnit.Framework.Internal;
using NUnit.TestUtilities.Collections;

namespace NUnit.Framework.Constraints
{
    public class CollectionEquivalentConstraintTests
    {
        [Test]
        public void EqualCollectionsAreEquivalent()
        {
            ICollection set1 = new SimpleObjectCollection("x", "y", "z");
            ICollection set2 = new SimpleObjectCollection("x", "y", "z");

            Assert.That(new CollectionEquivalentConstraint(set1).ApplyTo(set2).IsSuccess);
        }

        [Test]
        public void WorksWithCollectionsOfArrays()
        {
            byte[] array1 = new byte[] { 0x20, 0x44, 0x56, 0x76, 0x1e, 0xff };
            byte[] array2 = new byte[] { 0x42, 0x52, 0x72, 0xef };
            byte[] array3 = new byte[] { 0x20, 0x44, 0x56, 0x76, 0x1e, 0xff };
            byte[] array4 = new byte[] { 0x42, 0x52, 0x72, 0xef };

            ICollection set1 = new SimpleObjectCollection(array1, array2);
            ICollection set2 = new SimpleObjectCollection(array3, array4);

            Constraint constraint = new CollectionEquivalentConstraint(set1);
            Assert.That(constraint.ApplyTo(set2).IsSuccess);

            set2 = new SimpleObjectCollection(array4, array3);
            Assert.That(constraint.ApplyTo(set2).IsSuccess);
        }

        [Test]
        public void EquivalentIgnoresOrder()
        {
            ICollection set1 = new SimpleObjectCollection("x", "y", "z");
            ICollection set2 = new SimpleObjectCollection("z", "y", "x");

            Assert.That(new CollectionEquivalentConstraint(set1).ApplyTo(set2).IsSuccess);
        }

        [Test]
        public void EquivalentFailsWithDuplicateElementInActual()
        {
            ICollection set1 = new SimpleObjectCollection("x", "y", "z");
            ICollection set2 = new SimpleObjectCollection("x", "y", "x");

            Assert.False(new CollectionEquivalentConstraint(set1).ApplyTo(set2).IsSuccess);
        }

        [Test]
        public void EquivalentFailsWithDuplicateElementInExpected()
        {
            ICollection set1 = new SimpleObjectCollection("x", "y", "x");
            ICollection set2 = new SimpleObjectCollection("x", "y", "z");

            Assert.False(new CollectionEquivalentConstraint(set1).ApplyTo(set2).IsSuccess);
        }

        [Test]
        public void EquivalentFailsWithExtraItemsInActual()
        {
            ICollection set1 = new SimpleObjectCollection("x", "y");
            ICollection set2 = new SimpleObjectCollection("x", "x", "y");

            Assert.False(new CollectionEquivalentConstraint(set1).ApplyTo(set2).IsSuccess);
        }

        [Test]
        public void EquivalentHandlesNull()
        {
            ICollection set1 = new SimpleObjectCollection(null, "x", null, "z");
            ICollection set2 = new SimpleObjectCollection("z", null, "x", null);

            Assert.That(new CollectionEquivalentConstraint(set1).ApplyTo(set2).IsSuccess);
        }

        [Test]
        public void EquivalentHonorsIgnoreCase()
        {
            ICollection set1 = new SimpleObjectCollection("x", "y", "z");
            ICollection set2 = new SimpleObjectCollection("z", "Y", "X");

            Assert.That(new CollectionEquivalentConstraint(set1).IgnoreCase.ApplyTo(set2).IsSuccess);
        }

        [Test]
        [TestCaseSource(typeof(IgnoreCaseDataProvider), "TestCases")]
        public void HonorsIgnoreCase( IEnumerable expected, IEnumerable actual )
        {
            var constraint = new CollectionEquivalentConstraint( expected ).IgnoreCase;
            var constraintResult = constraint.ApplyTo( actual );
            if ( !constraintResult.IsSuccess )
            {
                MessageWriter writer = new TextMessageWriter();
                constraintResult.WriteMessageTo( writer );
                Assert.Fail( writer.ToString() );
            }
        }

        public class IgnoreCaseDataProvider
        {
            public static IEnumerable TestCases
            {
                get
                {
                    yield return new TestCaseData(new SimpleObjectCollection("x", "y", "z"), new SimpleObjectCollection("z", "Y", "X"));
                    yield return new TestCaseData(new[] {'A', 'B', 'C'}, new object[] {'a', 'c', 'b'});
                    yield return new TestCaseData(new[] {"a", "b", "c"}, new object[] {"A", "C", "B"});
                    yield return new TestCaseData(new Dictionary<int, string> {{2, "b"}, {1, "a"}}, new Dictionary<int, string> {{1, "A"}, {2, "b"}});
                    yield return new TestCaseData(new Dictionary<int, char> {{1, 'A'}}, new Dictionary<int, char> {{1, 'a'}});
                    yield return new TestCaseData(new Dictionary<string, int> {{ "b", 2 }, { "a", 1 } }, new Dictionary<string, int> {{"A", 1}, {"b", 2}});
                    yield return new TestCaseData(new Dictionary<char, int> {{'A', 1 }}, new Dictionary<char, int> {{'a', 1}});

#if !NETSTANDARD1_3 && !NETSTANDARD1_6
                    yield return new TestCaseData(new Hashtable {{1, "a"}, {2, "b"}}, new Hashtable {{1, "A"},{2, "B"}});
                    yield return new TestCaseData(new Hashtable {{1, 'A'}, {2, 'B'}}, new Hashtable {{1, 'a'},{2, 'b'}});
                    yield return new TestCaseData(new Hashtable {{"b", 2}, {"a", 1}}, new Hashtable {{"A", 1}, {"b", 2}});
                    yield return new TestCaseData(new Hashtable {{'A', 1}}, new Hashtable {{'a', 1}});
#endif
                }
            }
        }


        [Test]
        public void EquivalentHonorsUsing()
        {
            ICollection set1 = new SimpleObjectCollection("x", "y", "z");
            ICollection set2 = new SimpleObjectCollection("z", "Y", "X");

            Assert.That(new CollectionEquivalentConstraint(set1)
                .Using<string>((x, y) => StringUtil.Compare(x, y, true))
                .ApplyTo(set2).IsSuccess);
        }

        [Test]
        public void EquivalentHonorsUsingWhenCollectionsAreOfDifferentTypes()
        {
            ICollection strings = new SimpleObjectCollection("1", "2", "3");
            ICollection ints = new SimpleObjectCollection(1, 2, 3);

            Assert.That(ints, Is.EquivalentTo(strings).Using<int, string>((i, s) => i.ToString() == s));
        }

<<<<<<< HEAD
#if (NET40 || NET45 || NETSTANDARD1_3 || NETSTANDARD1_6)
=======
        [Test]
        public void CheckCollectionEquivalentConstraintResultIsReturned()
        {
            IEnumerable<string> set1 = new List<string>() { "one" };
            IEnumerable<string> set2 = new List<string>() { "two" };

            Assert.IsInstanceOf(typeof(CollectionEquivalentConstraintResult),
                new CollectionEquivalentConstraint(set1).ApplyTo(set2));
        }

        /// <summary>
        /// A singular point test to ensure that the <see cref="ConstraintResult"/> returned by
        /// <see cref="CollectionEquivalentConstraint"/> includes the feature of describing both
        /// extra and missing elements when the collections are not equivalent.
        /// </summary>
        /// <remarks>
        /// This is not intended to fully test the display of missing/extra elements, but to ensure
        /// that the functionality is actually there.
        /// </remarks>
        [Test]
        public void TestConstraintResultMessageDisplaysMissingAndExtraElements()
        {
            List<string> expectedCollection = new List<string>() { "one", "two" };
            List<string> actualCollection = new List<string>() { "three", "one" };

            ConstraintResult cr = new CollectionEquivalentConstraint(expectedCollection).ApplyTo(actualCollection);

            TextMessageWriter writer = new TextMessageWriter();
            cr.WriteMessageTo(writer);

            string expectedMsg =
                "  Expected: equivalent to < \"one\", \"two\" >" + Environment.NewLine +
                "  But was:  < \"three\", \"one\" >" + Environment.NewLine +
                "  Missing (1): < \"two\" >" + Environment.NewLine +
                "  Extra (1): < \"three\" >" + Environment.NewLine;
            Assert.AreEqual(expectedMsg, writer.ToString());
        }

#if (NET_4_0 || NET_4_5 || NETSTANDARD1_3 || NETSTANDARD1_6)
>>>>>>> 48c76942
        [Test]
        public void WorksWithHashSets()
        {
            var hash1 = new HashSet<string>(new string[] { "presto", "abracadabra", "hocuspocus" });
            var hash2 = new HashSet<string>(new string[] { "abracadabra", "presto", "hocuspocus" });

            Assert.That(new CollectionEquivalentConstraint(hash1).ApplyTo(hash2).IsSuccess);
        }

        [Test]
        public void WorksWithHashSetAndArray()
        {
            var hash = new HashSet<string>(new string[] { "presto", "abracadabra", "hocuspocus" });
            var array = new string[] { "abracadabra", "presto", "hocuspocus" };

            var constraint = new CollectionEquivalentConstraint(hash);
            Assert.That(constraint.ApplyTo(array).IsSuccess);
        }

        [Test]
        public void WorksWithArrayAndHashSet()
        {
            var hash = new HashSet<string>(new string[] { "presto", "abracadabra", "hocuspocus" });
            var array = new string[] { "abracadabra", "presto", "hocuspocus" };

            var constraint = new CollectionEquivalentConstraint(array);
            Assert.That(constraint.ApplyTo(hash).IsSuccess);
        }

        [Test]
        public void FailureMessageWithHashSetAndArray()
        {
            var hash = new HashSet<string>(new string[] { "presto", "abracadabra", "hocuspocus" });
            var array = new string[] { "abracadabra", "presto", "hocusfocus" };

            var constraint = new CollectionEquivalentConstraint(hash);
            var constraintResult = constraint.ApplyTo(array);
            Assert.False(constraintResult.IsSuccess);

            TextMessageWriter writer = new TextMessageWriter();
            constraintResult.WriteMessageTo(writer);

            var expectedMessage = 
                "  Expected: equivalent to < \"presto\", \"abracadabra\", \"hocuspocus\" >" + Environment.NewLine +
                "  But was:  < \"abracadabra\", \"presto\", \"hocusfocus\" >" + Environment.NewLine +
                "  Missing (1): < \"hocuspocus\" >" + Environment.NewLine +
                "  Extra (1): < \"hocusfocus\" >" + Environment.NewLine;

            Assert.That(writer.ToString(), Is.EqualTo(expectedMessage));
        }
#endif
    }
}<|MERGE_RESOLUTION|>--- conflicted
+++ resolved
@@ -171,9 +171,7 @@
             Assert.That(ints, Is.EquivalentTo(strings).Using<int, string>((i, s) => i.ToString() == s));
         }
 
-<<<<<<< HEAD
 #if (NET40 || NET45 || NETSTANDARD1_3 || NETSTANDARD1_6)
-=======
         [Test]
         public void CheckCollectionEquivalentConstraintResultIsReturned()
         {
@@ -212,8 +210,6 @@
             Assert.AreEqual(expectedMsg, writer.ToString());
         }
 
-#if (NET_4_0 || NET_4_5 || NETSTANDARD1_3 || NETSTANDARD1_6)
->>>>>>> 48c76942
         [Test]
         public void WorksWithHashSets()
         {
@@ -256,7 +252,7 @@
             TextMessageWriter writer = new TextMessageWriter();
             constraintResult.WriteMessageTo(writer);
 
-            var expectedMessage = 
+            var expectedMessage =
                 "  Expected: equivalent to < \"presto\", \"abracadabra\", \"hocuspocus\" >" + Environment.NewLine +
                 "  But was:  < \"abracadabra\", \"presto\", \"hocusfocus\" >" + Environment.NewLine +
                 "  Missing (1): < \"hocuspocus\" >" + Environment.NewLine +
