// ***********************************************************************
// Copyright (c) 2007 Charlie Poole
//
// Permission is hereby granted, free of charge, to any person obtaining
// a copy of this software and associated documentation files (the
// "Software"), to deal in the Software without restriction, including
// without limitation the rights to use, copy, modify, merge, publish,
// distribute, sublicense, and/or sell copies of the Software, and to
// permit persons to whom the Software is furnished to do so, subject to
// the following conditions:
// 
// The above copyright notice and this permission notice shall be
// included in all copies or substantial portions of the Software.
// 
// THE SOFTWARE IS PROVIDED "AS IS", WITHOUT WARRANTY OF ANY KIND,
// EXPRESS OR IMPLIED, INCLUDING BUT NOT LIMITED TO THE WARRANTIES OF
// MERCHANTABILITY, FITNESS FOR A PARTICULAR PURPOSE AND
// NONINFRINGEMENT. IN NO EVENT SHALL THE AUTHORS OR COPYRIGHT HOLDERS BE
// LIABLE FOR ANY CLAIM, DAMAGES OR OTHER LIABILITY, WHETHER IN AN ACTION
// OF CONTRACT, TORT OR OTHERWISE, ARISING FROM, OUT OF OR IN CONNECTION
// WITH THE SOFTWARE OR THE USE OR OTHER DEALINGS IN THE SOFTWARE.
// ***********************************************************************

using System;
using System.Threading;
using System.Text;
using System.Text.RegularExpressions;
using System.Reflection;
using NUnit.Framework.Api;

namespace NUnit.Framework.Internal
{
    /// <summary>
    /// The TestMethod class represents a Test implemented as a method.
    /// Because of how exceptions are handled internally, this class
    /// must incorporate processing of expected exceptions. A change to
    /// the Test interface might make it easier to process exceptions
    /// in an object that aggregates a TestMethod in the future.
    /// </summary>
	public class TestMethod : Test
	{
		#region Fields
		/// <summary>
		/// The test method
		/// </summary>
		internal MethodInfo method;

		/// <summary>
		/// The SetUp method.
		/// </summary>
		protected MethodInfo[] setUpMethods;

		/// <summary>
		/// The teardown method
		/// </summary>
		protected MethodInfo[] tearDownMethods;

        /// <summary>
        /// The ExpectedExceptionProcessor for this test, if any
        /// </summary>
        internal ExpectedExceptionProcessor exceptionProcessor;

        /// <summary>
        /// Arguments to be used in invoking the method
        /// </summary>
	    internal object[] arguments;

#if !NUNITLITE
        /// <summary>
        /// The expected result of the method return value
        /// </summary>
	    internal object expectedResult;
#endif

        /// <summary>
        /// Indicated whether the method has an expected result.
        /// </summary>
	    internal bool hasExpectedResult;

        /// <summary>
        /// The fixture object, if it has been created
        /// </summary>
        private object fixture;

        private Exception builderException;

		#endregion

		#region Constructors

        /// <summary>
        /// Initializes a new instance of the <see cref="TestMethod"/> class.
        /// </summary>
        /// <param name="method">The method to be used as a test.</param>
		public TestMethod( MethodInfo method ) 
			: base( method.ReflectedType.FullName, method.Name ) 
		{
            // Disambiguate call to base class methods
            // TODO: This should not be here - it's a presentation issue
            if( method.DeclaringType != method.ReflectedType)
                this.Name = method.DeclaringType.Name + "." + method.Name;

            this.method = method;
		}
		#endregion

		#region Properties
        /// <summary>
        /// Gets the method.
        /// </summary>
        /// <value>The method that performs the test.</value>
		public MethodInfo Method
		{
			get { return method; }
		}

        /// <summary>
        /// Gets the Type of the fixture used in running this test
        /// </summary>
        /// <value></value>
        public override Type FixtureType
        {
            get { return method.ReflectedType; }
        }

        /// <summary>
        /// Gets or sets the exception processor.
        /// </summary>
        /// <value>The exception processor.</value>
        public ExpectedExceptionProcessor ExceptionProcessor
        {
            get { return exceptionProcessor; }
            set { exceptionProcessor = value; }
        }

        /// <summary>
        /// Gets a value indicating whether an exception is expected.
        /// </summary>
        /// <value><c>true</c> if an exception is expected; otherwise, <c>false</c>.</value>
		public bool ExceptionExpected
		{
            get { return exceptionProcessor != null; }
		}

        /// <summary>
        /// Gets or sets a fixture object for running this test
        /// </summary>
        /// <value></value>
        public override object Fixture
        {
            get { return fixture; }
            set { fixture = value; }
        }

#if !NUNITLITE
        /// <summary>
        /// Gets the timeout value to be used for this test.
        /// </summary>
        /// <value>The timeout in milliseconds.</value>
        public int Timeout
        {
            get
            {
                return Properties.Contains("Timeout")
                    ? (int)Properties["Timeout"]
                    : TestContext.TestCaseTimeout;
            }
        }
#endif

        /// <summary>
        /// Gets or sets a builder exception, which was thrown
        /// when attempting to construct the test.
        /// </summary>
        /// <value>The builder exception.</value>
        public Exception BuilderException
        {
            get { return builderException; }
            set { builderException = value; }
        }

        /// <summary>
        /// Indicates whether this test is a test case
        /// </summary>
        public override bool IsTestCase
        {
            get { return true; }
        }
        #endregion

		#region Run Methods

        /// <summary>
        /// Runs the test under a particular filter, sending
        /// notifications to a listener.
        /// </summary>
        /// <param name="listener">An event listener to receive notifications</param>
        /// <returns>A TestResult.</returns>
        public override TestResult Run(ITestListener listener)
        {
            //using (new TestContext())
            //{
                TestResult testResult = new TestResult(this);

                listener.TestStarted(this);
                long startTime = DateTime.Now.Ticks;

                switch (this.RunState)
                {
                    case RunState.Runnable:
                    case RunState.Explicit:
                        Run(testResult);
                        break;
                    case RunState.Skipped:
                    default:
                        testResult.SetResult(ResultState.Skipped, IgnoreReason);
                        break;
                    case RunState.NotRunnable:
                        if (BuilderException != null)
#if !NETCF_1_0
                            testResult.SetResult(ResultState.NotRunnable, 
                                TestResult.BuildMessage( BuilderException ), 
                                TestResult.BuildStackTrace(BuilderException));
#else
                            testResult.SetResult(ResultState.NotRunnable, 
                                TestResult.BuildMessage( BuilderException ));
#endif
                        else
                            testResult.SetResult(ResultState.NotRunnable, IgnoreReason);
                        break;
                    case RunState.Ignored:
                        testResult.SetResult(ResultState.Ignored, IgnoreReason);
                        break;
                }

                long stopTime = DateTime.Now.Ticks;
                double time = ((double)(stopTime - startTime)) / (double)TimeSpan.TicksPerSecond;
                testResult.Time = time;

                testResult.AssertCount = NUnit.Framework.Assert.Counter;

                listener.TestFinished(testResult);
                return testResult;
            //}
        }

        /// <summary>
        /// Runs the test, recoding information in the specified TestResult.
        /// </summary>
        /// <param name="testResult">The test result.</param>
        public virtual void Run(TestResult testResult)
		{
#if !NUNITLITE
            TestContext context = new TestContext();
#endif
            try
            {
                if (this.Parent != null)
                {
                    this.Fixture = this.Parent.Fixture;
                    TestSuite suite = this.Parent as TestSuite;
                    if (suite != null)
                    {
                        this.setUpMethods = suite.GetSetUpMethods();
                        this.tearDownMethods = suite.GetTearDownMethods();
                    }
                }

                // Temporary... to allow for tests that directly execute a test case
                if (Fixture == null && !method.IsStatic)
                    Fixture = Reflect.Construct(this.FixtureType);

#if !NUNITLITE
                if (this.Properties["_SETCULTURE"] != null)
                    TestContext.CurrentCulture =
                        new System.Globalization.CultureInfo((string)Properties["_SETCULTURE"]);

                if (this.Properties["_SETUICULTURE"] != null)
                    TestContext.CurrentUICulture =
                        new System.Globalization.CultureInfo((string)Properties["_SETUICULTURE"]);
#endif

                int repeatCount = this.Properties.Contains("Repeat")
                    ? (int)this.Properties["Repeat"] : 1;

                while (repeatCount-- > 0)
                {
#if !NUNITLITE
                    if (RequiresThread || Timeout > 0 || ApartmentState != GetCurrentApartment())
                        new TestMethodThread(this).Run(testResult, TestListener.NULL);
                    else
#endif
                        doRun(testResult);

                    if (testResult.ResultState == ResultState.Failure ||
                        testResult.ResultState == ResultState.Error ||
                        testResult.ResultState == ResultState.Cancelled)
                    {
                        break;
                    }
                }

            }
            catch (Exception ex)
            {
#if !NETCF
                if (ex is ThreadAbortException)
                    Thread.ResetAbort();
#endif

                testResult.RecordException(ex);
            }
            finally
            {
                Fixture = null;
#if !NUNITLITE
                context.Dispose();
#endif
            }
		}

		/// <summary>
		/// The doRun method is used to run a test internally.
		/// It assumes that the caller is taking care of any 
		/// TestFixtureSetUp and TestFixtureTearDown needed.
		/// </summary>
		/// <param name="testResult">The result in which to record success or failure</param>
		public virtual void doRun( TestResult testResult )
		{
			DateTime start = DateTime.Now;

			try 
			{
                doSetUp();

				doTestCase( testResult );
			}
			catch(Exception ex)
			{
#if !NETCF
                if (ex is ThreadAbortException)
                    Thread.ResetAbort();
#endif

                testResult.RecordException(ex);
			}
			finally 
			{
				doTearDown( testResult );

				DateTime stop = DateTime.Now;
				TimeSpan span = stop.Subtract(start);
				testResult.Time = (double)span.Ticks / (double)TimeSpan.TicksPerSecond;


                if (testResult.ResultState == ResultState.Success && this.Properties.Contains("MaxTime"))
                {
                    int elapsedTime = (int)Math.Round(testResult.Time * 1000.0);
                    int maxTime = (int)this.Properties["MaxTime"];

                    if (maxTime > 0 && elapsedTime > maxTime)
                        testResult.SetResult(ResultState.Failure,
                            string.Format("Elapsed time of {0}ms exceeds maximum of {1}ms",
                                elapsedTime, maxTime));
                }
			}
		}
		#endregion

		#region Invoke Methods by Reflection, Recording Errors

        private void doSetUp()
        {
            if (setUpMethods != null)
                foreach( MethodInfo setUpMethod in setUpMethods )
                    Reflect.InvokeMethod(setUpMethod, setUpMethod.IsStatic ? null : this.Fixture);
        }

		private void doTearDown( TestResult testResult )
		{
			try
			{
                if (tearDownMethods != null)
                {
                    int index = tearDownMethods.Length;
                    while (--index >= 0)
                        Reflect.InvokeMethod(tearDownMethods[index], tearDownMethods[index].IsStatic ? null : this.Fixture);
                }
			}
			catch(Exception ex)
			{
				if ( ex is NUnitException )
					ex = ex.InnerException;

                // TODO: Can we move this logic into TestResult itself?
                string message = "TearDown : " + TestResult.BuildMessage(ex);
                if (testResult.Message != null)
                    message = testResult.Message + NUnit.Env.NewLine + message;

#if !NETCF_1_0
                string stackTrace = "--TearDown" + NUnit.Env.NewLine + TestResult.BuildStackTrace(ex);
                if (testResult.StackTrace != null)
                    stackTrace = testResult.StackTrace + NUnit.Env.NewLine + stackTrace;

                // TODO: What about ignore exceptions in teardown?
                testResult.SetResult(ResultState.Error, message, stackTrace);
#else
                testResult.SetResult(ResultState.Error, message);
#endif
            }
		}

		private void doTestCase( TestResult testResult )
		{
            try
            {
                RunTestMethod(testResult);
                if (testResult.ResultState == ResultState.Success && exceptionProcessor != null)
                    exceptionProcessor.ProcessNoException(testResult);
            }
            catch (Exception ex)
            {
#if !NETCF
                if (ex is ThreadAbortException)
                    Thread.ResetAbort();
#endif

                if (exceptionProcessor == null)
                    testResult.RecordException(ex);
                else
                    exceptionProcessor.ProcessException(ex, testResult);
            }
		}

        /// <summary>
        /// Runs the test method setting the TestResult.
        /// </summary>
        /// <param name="testResult">The test result.</param>
		public virtual void RunTestMethod(TestResult testResult)
		{
		    object fixture = this.method.IsStatic ? null : this.Fixture;

			object result = Reflect.InvokeMethod( this.method, fixture, this.arguments );

<<<<<<< HEAD
#if !NUNITLITE
            if (this.expectedResult != null)
=======
            if (this.hasExpectedResult)
>>>>>>> 5733b682
                NUnit.Framework.Assert.AreEqual(expectedResult, result);
#endif

            testResult.SetResult(ResultState.Success);
        }

		#endregion
    }
}<|MERGE_RESOLUTION|>--- conflicted
+++ resolved
@@ -70,12 +70,12 @@
         /// The expected result of the method return value
         /// </summary>
 	    internal object expectedResult;
-#endif
 
         /// <summary>
         /// Indicated whether the method has an expected result.
         /// </summary>
 	    internal bool hasExpectedResult;
+#endif
 
         /// <summary>
         /// The fixture object, if it has been created
@@ -442,12 +442,8 @@
 
 			object result = Reflect.InvokeMethod( this.method, fixture, this.arguments );
 
-<<<<<<< HEAD
-#if !NUNITLITE
-            if (this.expectedResult != null)
-=======
+#if !NUNITLITE
             if (this.hasExpectedResult)
->>>>>>> 5733b682
                 NUnit.Framework.Assert.AreEqual(expectedResult, result);
 #endif
 
